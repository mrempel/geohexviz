--- conflicted
+++ resolved
@@ -1,10 +1,3 @@
-<<<<<<< HEAD
-[tox]
-envlist = py{27,34,35,36,37,38,py,py3}, docs, desc
-
-=======
->>>>>>> a9e0fb54
 [testenv]
-# Coverage doesn't work on PyPy
 deps = -rrequirements.txt
 commands = python -m unittest discover